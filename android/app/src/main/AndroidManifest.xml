<?xml version="1.0" encoding="utf-8" ?>
<manifest xmlns:android="http://schemas.android.com/apk/res/android">
    <application
        android:allowBackup="true"
        android:icon="@mipmap/ic_launcher"
        android:label="@string/app_name"
        android:roundIcon="@mipmap/ic_launcher_round"
        android:supportsRtl="true"
        android:theme="@style/AppTheme">
        <activity
            android:configChanges="orientation|keyboardHidden|keyboard|screenSize|locale|smallestScreenSize|screenLayout|uiMode|navigation"
            android:name=".MainActivity"
            android:label="@string/title_activity_main"
            android:theme="@style/AppTheme.NoActionBarLaunch"
            android:launchMode="singleTask"
<<<<<<< HEAD
=======
            android:windowSoftInputMode="adjustPan"
>>>>>>> 5dfe6d2f
            android:exported="true">
            <intent-filter>
                <action android:name="android.intent.action.MAIN" />
                <category android:name="android.intent.category.LAUNCHER" />
            </intent-filter>
        </activity>

        <provider
            android:name="androidx.core.content.FileProvider"
            android:authorities="${applicationId}.fileprovider"
            android:exported="false"
            android:grantUriPermissions="true">
            <meta-data android:name="android.support.FILE_PROVIDER_PATHS" android:resource="@xml/file_paths" />
        </provider>
    </application>

    <!-- Permissions -->

    <uses-permission android:name="android.permission.INTERNET" />
</manifest><|MERGE_RESOLUTION|>--- conflicted
+++ resolved
@@ -13,10 +13,7 @@
             android:label="@string/title_activity_main"
             android:theme="@style/AppTheme.NoActionBarLaunch"
             android:launchMode="singleTask"
-<<<<<<< HEAD
-=======
             android:windowSoftInputMode="adjustPan"
->>>>>>> 5dfe6d2f
             android:exported="true">
             <intent-filter>
                 <action android:name="android.intent.action.MAIN" />
